buildscript {
  repositories {
    jcenter()
  }

  dependencies {
    classpath 'com.github.ben-manes:gradle-versions-plugin:0.14.0'
  }
}

plugins {
    id "net.ltgt.apt" version "0.9"
}

apply plugin: 'application';
apply plugin: 'java';
apply plugin: 'findbugs';
apply plugin: 'pmd';
apply plugin: 'jacoco';
apply plugin: 'com.github.ben-manes.versions'
apply plugin: 'idea'
apply plugin: 'antlr'

repositories {
    mavenCentral()
    maven {
        url "http://oss.sonatype.org/content/groups/public/"
    }
    maven {
        url "http://maven.atlassian.com/content/repositories/atlassian-public/"
    }
}



// -SNAPSHOT is added if the release task is not set
version = '2'
archivesBaseName = 'STT'

def javaHome = System.properties['java.home']

sourceCompatibility = 1.8
mainClassName='org.stt.StartWithJFX'

ext.mainClass = mainClassName

findbugs {
	excludeFilter = file("$rootProject.projectDir/config/findbugs/excludeFilter.xml")
}

<<<<<<< HEAD
repositories {
	mavenCentral()
	maven {
		url "http://oss.sonatype.org/content/groups/public/"
	}
=======
configurations {
    compile {
        extendsFrom = extendsFrom.findAll { it != configurations.antlr }
    }
>>>>>>> 93d68625
}

dependencies {
	antlr  group: "org.antlr", name: "antlr4", version: "4.6"
    compile group: "org.antlr", name: "antlr4-runtime", version: "4.6"
    compile group: 'org.fxmisc.richtext', name: 'richtextfx', version: '0.7-M3'
	compile 'commons-io:commons-io:2.5'
	compile 'org.yaml:snakeyaml:1.18'
    compile 'com.google.dagger:dagger:2.10'
    compile 'javax.inject:javax.inject:1'
    apt  'com.google.dagger:dagger-compiler:2.10'
    compile 'net.engio:mbassador:1.3.0'
    compile 'org.controlsfx:controlsfx:8.40.12'
	compile 'net.rcarz:jira-client:0.5'

	testCompile 'junit:junit-dep:4.11'
	testCompile 'org.hamcrest:hamcrest-core:1.3'
	testCompile 'org.hamcrest:hamcrest-library:1.3'
	testCompile 'org.mockito:mockito-all:2.0.2-beta'
}

jar {
	from { configurations.compile.collect { it.isDirectory() ? it : zipTree(it) } }
	manifest.attributes("Main-Class":"org.stt.StartWithJFX")
	manifest.attributes("JavaFX-Feature-Proxy":"None")
}

tasks.withType(FindBugs) {
	reports {
		xml.enabled = false
		html.enabled = true
	}
}

task wrapper(type: Wrapper) {
	gradleVersion = '3.4'
}

task release(dependsOn: 'distZip') {
    doLast {
	    println "Built release for $project.version"
    }
}

gradle.taskGraph.whenReady {taskGraph ->
	if (!taskGraph.hasTask(release)) {
		version += '-SNAPSHOT'
	}
}

generateGrammarSource {
    maxHeapSize = "64m"
    arguments += ["-visitor", "-long-messages"]
}<|MERGE_RESOLUTION|>--- conflicted
+++ resolved
@@ -1,116 +1,108 @@
-buildscript {
-  repositories {
-    jcenter()
-  }
-
-  dependencies {
-    classpath 'com.github.ben-manes:gradle-versions-plugin:0.14.0'
-  }
-}
-
-plugins {
-    id "net.ltgt.apt" version "0.9"
-}
-
-apply plugin: 'application';
-apply plugin: 'java';
-apply plugin: 'findbugs';
-apply plugin: 'pmd';
-apply plugin: 'jacoco';
-apply plugin: 'com.github.ben-manes.versions'
-apply plugin: 'idea'
-apply plugin: 'antlr'
-
-repositories {
-    mavenCentral()
-    maven {
-        url "http://oss.sonatype.org/content/groups/public/"
-    }
-    maven {
-        url "http://maven.atlassian.com/content/repositories/atlassian-public/"
-    }
-}
-
-
-
-// -SNAPSHOT is added if the release task is not set
-version = '2'
-archivesBaseName = 'STT'
-
-def javaHome = System.properties['java.home']
-
-sourceCompatibility = 1.8
-mainClassName='org.stt.StartWithJFX'
-
-ext.mainClass = mainClassName
-
-findbugs {
-	excludeFilter = file("$rootProject.projectDir/config/findbugs/excludeFilter.xml")
-}
-
-<<<<<<< HEAD
-repositories {
-	mavenCentral()
-	maven {
-		url "http://oss.sonatype.org/content/groups/public/"
-	}
-=======
-configurations {
-    compile {
-        extendsFrom = extendsFrom.findAll { it != configurations.antlr }
-    }
->>>>>>> 93d68625
-}
-
-dependencies {
-	antlr  group: "org.antlr", name: "antlr4", version: "4.6"
-    compile group: "org.antlr", name: "antlr4-runtime", version: "4.6"
-    compile group: 'org.fxmisc.richtext', name: 'richtextfx', version: '0.7-M3'
-	compile 'commons-io:commons-io:2.5'
-	compile 'org.yaml:snakeyaml:1.18'
-    compile 'com.google.dagger:dagger:2.10'
-    compile 'javax.inject:javax.inject:1'
-    apt  'com.google.dagger:dagger-compiler:2.10'
-    compile 'net.engio:mbassador:1.3.0'
-    compile 'org.controlsfx:controlsfx:8.40.12'
-	compile 'net.rcarz:jira-client:0.5'
-
-	testCompile 'junit:junit-dep:4.11'
-	testCompile 'org.hamcrest:hamcrest-core:1.3'
-	testCompile 'org.hamcrest:hamcrest-library:1.3'
-	testCompile 'org.mockito:mockito-all:2.0.2-beta'
-}
-
-jar {
-	from { configurations.compile.collect { it.isDirectory() ? it : zipTree(it) } }
-	manifest.attributes("Main-Class":"org.stt.StartWithJFX")
-	manifest.attributes("JavaFX-Feature-Proxy":"None")
-}
-
-tasks.withType(FindBugs) {
-	reports {
-		xml.enabled = false
-		html.enabled = true
-	}
-}
-
-task wrapper(type: Wrapper) {
-	gradleVersion = '3.4'
-}
-
-task release(dependsOn: 'distZip') {
-    doLast {
-	    println "Built release for $project.version"
-    }
-}
-
-gradle.taskGraph.whenReady {taskGraph ->
-	if (!taskGraph.hasTask(release)) {
-		version += '-SNAPSHOT'
-	}
-}
-
-generateGrammarSource {
-    maxHeapSize = "64m"
-    arguments += ["-visitor", "-long-messages"]
+buildscript {
+  repositories {
+    jcenter()
+  }
+
+  dependencies {
+    classpath 'com.github.ben-manes:gradle-versions-plugin:0.14.0'
+  }
+}
+
+plugins {
+    id "net.ltgt.apt" version "0.9"
+}
+
+apply plugin: 'application';
+apply plugin: 'java';
+apply plugin: 'findbugs';
+apply plugin: 'pmd';
+apply plugin: 'jacoco';
+apply plugin: 'com.github.ben-manes.versions'
+apply plugin: 'idea'
+apply plugin: 'antlr'
+
+repositories {
+    mavenCentral()
+    maven {
+        url "http://oss.sonatype.org/content/groups/public/"
+    }
+    maven {
+        url "http://maven.atlassian.com/content/repositories/atlassian-public/"
+    }
+}
+
+
+
+// -SNAPSHOT is added if the release task is not set
+version = '2'
+archivesBaseName = 'STT'
+
+def javaHome = System.properties['java.home']
+
+sourceCompatibility = 1.8
+mainClassName='org.stt.StartWithJFX'
+
+ext.mainClass = mainClassName
+
+findbugs {
+	excludeFilter = file("$rootProject.projectDir/config/findbugs/excludeFilter.xml")
+}
+
+configurations {
+    compile {
+        extendsFrom = extendsFrom.findAll { it != configurations.antlr }
+    }
+}
+
+dependencies {
+	antlr  group: "org.antlr", name: "antlr4", version: "4.6"
+    compile group: "org.antlr", name: "antlr4-runtime", version: "4.6"
+    compile group: 'org.fxmisc.richtext', name: 'richtextfx', version: '0.7-M3'
+	compile 'commons-io:commons-io:2.5'
+	compile 'org.yaml:snakeyaml:1.18'
+    compile 'com.google.dagger:dagger:2.10'
+    compile 'javax.inject:javax.inject:1'
+    apt  'com.google.dagger:dagger-compiler:2.10'
+    compile 'net.engio:mbassador:1.3.0'
+    compile 'org.controlsfx:controlsfx:8.40.12'
+	compile 'net.rcarz:jira-client:0.5'
+
+	testCompile 'junit:junit-dep:4.11'
+	testCompile 'org.hamcrest:hamcrest-core:1.3'
+	testCompile 'org.hamcrest:hamcrest-library:1.3'
+	testCompile 'org.mockito:mockito-all:2.0.2-beta'
+}
+
+jar {
+	from { configurations.compile.collect { it.isDirectory() ? it : zipTree(it) } }
+	manifest.attributes("Main-Class":"org.stt.StartWithJFX")
+	manifest.attributes("JavaFX-Feature-Proxy":"None")
+}
+
+tasks.withType(FindBugs) {
+	reports {
+		xml.enabled = false
+		html.enabled = true
+	}
+}
+
+task wrapper(type: Wrapper) {
+	gradleVersion = '3.4'
+}
+
+task release(dependsOn: 'distZip') {
+    doLast {
+	    println "Built release for $project.version"
+    }
+}
+
+gradle.taskGraph.whenReady {taskGraph ->
+	if (!taskGraph.hasTask(release)) {
+		version += '-SNAPSHOT'
+	}
+}
+
+generateGrammarSource {
+    maxHeapSize = "64m"
+    arguments += ["-visitor", "-long-messages"]
 }