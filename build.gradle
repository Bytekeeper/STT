apply plugin: 'java';
apply plugin: 'eclipse';

def javaHome = System.properties['java.home']

repositories {
   mavenCentral()
}


dependencies {
   compile files("$javaHome" + "/lib/jfxrt.jar")
   compile 'com.google.inject:guice:3.0'
<<<<<<< HEAD
   testCompile 'junit:junit:4.11'
=======
   compile 'junit:junit:4.4'
   compile 'org.mockito:mockito-all:1.9.5'
>>>>>>> 9d4da6f2
}<|MERGE_RESOLUTION|>--- conflicted
+++ resolved
@@ -11,10 +11,6 @@
 dependencies {
    compile files("$javaHome" + "/lib/jfxrt.jar")
    compile 'com.google.inject:guice:3.0'
-<<<<<<< HEAD
    testCompile 'junit:junit:4.11'
-=======
-   compile 'junit:junit:4.4'
-   compile 'org.mockito:mockito-all:1.9.5'
->>>>>>> 9d4da6f2
+   testCompile 'org.mockito:mockito-all:1.9.5'
 }