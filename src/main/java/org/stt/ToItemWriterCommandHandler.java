--- conflicted
+++ resolved
@@ -108,11 +108,7 @@
 	@Override
 	public String itemToCommand(TimeTrackingItem item) {
 		checkNotNull(item);
-<<<<<<< HEAD
 		DateTimeFormatter formatForStart = getShortFormatForTodayAndLongOtherwise(item
-=======
-		DateTimeFormatter formatForStart = getShortFormatForTodayAndLongForOther(item
->>>>>>> 90369d88
 				.getStart());
 
 		StringBuilder builder = new StringBuilder(item.getComment().or(""));
@@ -121,11 +117,7 @@
 			builder.append("from ");
 			builder.append(formatForStart.print(item.getStart()));
 			builder.append(" to ");
-<<<<<<< HEAD
 			DateTimeFormatter formatForEnd = getShortFormatForTodayAndLongOtherwise(item
-=======
-			DateTimeFormatter formatForEnd = getShortFormatForTodayAndLongForOther(item
->>>>>>> 90369d88
 					.getEnd().get());
 			builder.append(formatForEnd.print(item.getEnd().get()));
 		} else {
@@ -135,14 +127,10 @@
 		return builder.toString();
 	}
 
-<<<<<<< HEAD
+	/**
+	 * @return short time format for today and long format otherwise
+	 */
 	private DateTimeFormatter getShortFormatForTodayAndLongOtherwise(
-=======
-	/**
-	 * @return short time format for today and long format for not today
-	 */
-	private DateTimeFormatter getShortFormatForTodayAndLongForOther(
->>>>>>> 90369d88
 			DateTime dateTime) {
 		DateTimeFormatter formatForStart = FORMAT_HOUR_MINUTES_SECONDS;
 		if (dateTime.isBefore(DateTime.now().withTimeAtStartOfDay())
