package org.stt.cli;

import static com.google.common.base.Preconditions.checkNotNull;

import java.io.File;
import java.io.FileNotFoundException;
import java.io.FileReader;
import java.io.FileWriter;
import java.io.IOException;
import java.io.Reader;
import java.io.Writer;

import org.joda.time.DateTime;
import org.stt.ToItemWriterCommandHandler;
import org.stt.importer.DefaultItemExporter;
import org.stt.importer.DefaultItemImporter;
import org.stt.importer.StreamResourceProvider;
import org.stt.model.TimeTrackingItem;
import org.stt.persistence.ItemReader;
import org.stt.persistence.ItemReaderProvider;
import org.stt.persistence.ItemSearcher;
import org.stt.persistence.ItemWriter;
import org.stt.searching.DefaultItemSearcher;

import com.google.common.base.Optional;

/**
 * The starting point for the CLI
 */
public class Main {

	private static final File timeFile = new File(
			System.getProperty("user.home"), ".stt");

	private final ItemWriter writeTo;
	private final ItemReader readFrom;
	private final ItemSearcher searchIn;

	public Main(ItemWriter writeTo, ItemReader readFrom, ItemSearcher searchIn) {
		this.writeTo = checkNotNull(writeTo);
		this.readFrom = checkNotNull(readFrom);
		this.searchIn = checkNotNull(searchIn);
	}

	void on(String[] args) {
		StringBuilder comment = new StringBuilder();
		for (int i = 1; i < args.length; i++) {
			comment.append(args[i]);
		}

		ToItemWriterCommandHandler tiw = new ToItemWriterCommandHandler(
				writeTo, searchIn);
		tiw.executeCommand(comment.toString());
	}

	private void report(String[] args) {
		Optional<TimeTrackingItem> item;
		while ((item = readFrom.read()).isPresent()) {
			System.out.println(item);
		}
	}

	private void fin() throws IOException {

		Optional<TimeTrackingItem> item = null;
		Optional<TimeTrackingItem> newitem;
		// get the last item
		while ((newitem = readFrom.read()).isPresent()) {
			item = newitem;
		}

		TimeTrackingItem last = item.orNull();
		if (last != null) {
			TimeTrackingItem newLast = new TimeTrackingItem(last.getComment()
					.orNull(), last.getStart(), DateTime.now());

			writeTo.delete(last);
			writeTo.write(newLast);
		}
	}

	/*
	 * 
	 * CLI use (example from ti usage):
	 * 
	 * ti on long text containing comment //starts a new entry and inserts
	 * comment
	 * 
	 * ti on other comment //sets end time to the previous item and starts the
	 * new one
	 * 
	 * ti fin // sets end time of previous item
	 */
	public static void main(String[] args) throws IOException {
		if (args.length == 0) {
			String help = "Usage:\non $comment\tto start working on something\n"
					+ "report\t\tto display a report\n"
					+ "fin\t\tto stop working";

			System.out.println(help);
			System.exit(2);
		}

<<<<<<< HEAD
		ItemReaderProvider itemReaderProvider = new ItemReaderProvider() {

			@Override
			public ItemReader provideReader() {
				try {
					return createNewReader();
				} catch (FileNotFoundException e) {
					throw new RuntimeException(e);
				}
			}
		};
		

		DefaultItemExporter exporter = new DefaultItemExporter(new StreamResourceProvider() {
			
			@Override
			public Writer provideTruncatingWriter() throws IOException {
				return new FileWriter(timeFile, false);
			}
			
			@Override
			public Reader provideReader() throws FileNotFoundException {
				return new FileReader(timeFile);
			}
			
			@Override
			public Writer provideAppendingWriter() throws IOException {
				return new FileWriter(timeFile, true);
			}
			
			@Override
			public void close() {
				
			}
		});
		DefaultItemImporter importer = createNewReader();
		DefaultItemSearcher searcher = new DefaultItemSearcher(itemReaderProvider);
=======
		DefaultItemExporter exporter = new DefaultItemExporter(new FileWriter(
				timeFile, true));
		DefaultItemImporter importer = createNewReader();
		DefaultItemSearcher searcher = new DefaultItemSearcher(
				new ItemReaderProvider() {

					@Override
					public ItemReader provideReader() {
						try {
							return createNewReader();
						} catch (FileNotFoundException e) {
							throw new RuntimeException(e);
						}
					}
				});
>>>>>>> 4eb1acc3

		Main m = new Main(exporter, importer, searcher);

		String mainOperator = args[0];
		if (mainOperator.startsWith("o")) {
			// on
			m.on(args);
		} else if (mainOperator.startsWith("r")) {
			// report
			m.report(args);
		} else if (mainOperator.startsWith("f")) {
			// fin
			m.fin();
		}

		exporter.close();
		importer.close();
	}

	private static DefaultItemImporter createNewReader()
			throws FileNotFoundException {
		return new DefaultItemImporter(new FileReader(timeFile));
	}
}<|MERGE_RESOLUTION|>--- conflicted
+++ resolved
@@ -42,7 +42,7 @@
 		this.searchIn = checkNotNull(searchIn);
 	}
 
-	void on(String[] args) {
+	void on(String[] args) throws IOException {
 		StringBuilder comment = new StringBuilder();
 		for (int i = 1; i < args.length; i++) {
 			comment.append(args[i]);
@@ -51,6 +51,7 @@
 		ToItemWriterCommandHandler tiw = new ToItemWriterCommandHandler(
 				writeTo, searchIn);
 		tiw.executeCommand(comment.toString());
+		tiw.close();
 	}
 
 	private void report(String[] args) {
@@ -101,47 +102,8 @@
 			System.exit(2);
 		}
 
-<<<<<<< HEAD
-		ItemReaderProvider itemReaderProvider = new ItemReaderProvider() {
-
-			@Override
-			public ItemReader provideReader() {
-				try {
-					return createNewReader();
-				} catch (FileNotFoundException e) {
-					throw new RuntimeException(e);
-				}
-			}
-		};
-		
-
-		DefaultItemExporter exporter = new DefaultItemExporter(new StreamResourceProvider() {
-			
-			@Override
-			public Writer provideTruncatingWriter() throws IOException {
-				return new FileWriter(timeFile, false);
-			}
-			
-			@Override
-			public Reader provideReader() throws FileNotFoundException {
-				return new FileReader(timeFile);
-			}
-			
-			@Override
-			public Writer provideAppendingWriter() throws IOException {
-				return new FileWriter(timeFile, true);
-			}
-			
-			@Override
-			public void close() {
-				
-			}
-		});
-		DefaultItemImporter importer = createNewReader();
-		DefaultItemSearcher searcher = new DefaultItemSearcher(itemReaderProvider);
-=======
-		DefaultItemExporter exporter = new DefaultItemExporter(new FileWriter(
-				timeFile, true));
+		DefaultItemExporter exporter = new DefaultItemExporter(
+				createPersistenceStreamSupport());
 		DefaultItemImporter importer = createNewReader();
 		DefaultItemSearcher searcher = new DefaultItemSearcher(
 				new ItemReaderProvider() {
@@ -155,7 +117,6 @@
 						}
 					}
 				});
->>>>>>> 4eb1acc3
 
 		Main m = new Main(exporter, importer, searcher);
 
@@ -179,4 +140,31 @@
 			throws FileNotFoundException {
 		return new DefaultItemImporter(new FileReader(timeFile));
 	}
+
+	private static StreamResourceProvider createPersistenceStreamSupport()
+			throws IOException {
+		StreamResourceProvider srp = new StreamResourceProvider() {
+
+			@Override
+			public Writer provideTruncatingWriter() throws IOException {
+				return new FileWriter(timeFile, false);
+			}
+
+			@Override
+			public Reader provideReader() throws FileNotFoundException {
+				return new FileReader(timeFile);
+			}
+
+			@Override
+			public Writer provideAppendingWriter() throws IOException {
+				return new FileWriter(timeFile, true);
+			}
+
+			@Override
+			public void close() {
+
+			}
+		};
+		return srp;
+	}
 }